import React, { ReactNode, useState } from 'react';
import AgentEvolutionPanel from './AgentEvolutionPanel';
import ContextTransformationPanel from './ContextTransformationPanel';
import NotificationCenter from './NotificationCenter';
import IQubeOperations from './IQubeOperations';
import { ThirdwebProvider, ConnectWallet, ConnectEmbed } from "@thirdweb-dev/react";
// import { ConnectButton } from "@thirdweb/react";
import { OrchestrationAgent } from "../services/OrchestrationAgent";
import { thirdWebClient } from '../utils/3rdWebClient';
import { useAddress } from '@thirdweb-dev/react';

interface DashboardLayoutProps {
  children: ReactNode;
  context?: any;
  onContextChange?: (context: any) => void;
  agentId?: string | null;
  orchestrationAgent?: OrchestrationAgent;
  isAgentReady?: boolean;
}

const DashboardLayout: React.FC<DashboardLayoutProps> = ({ 
  children, 
  context, 
  onContextChange, 
  agentId,
  orchestrationAgent,
  isAgentReady
}) => {
  const [isSidebarOpen, setIsSidebarOpen] = useState(false);
  const address = useAddress(); //for mobile wallet connection
  const isMobile = isMobileDevice(); //for mobile wallet connection
  const goToMintDashboard = (): void => {
    window.location.href = window.location.href + "minter";
  };

  const handleContextChange = onContextChange || ((context: any) => {});

  return (
      <div className="aigentqube-dashboard min-h-screen bg-gradient-to-br from-gray-900 to-blue-900 text-white">
        <header id="dashboard-Header" className="flex justify-center items-center p-4 border-b border-gray-700 relative">
          {/* Button Container */}
          <div className="absolute top-4 left-4 flex items-center space-x-4">
            <button
              onClick={() => setIsSidebarOpen(!isSidebarOpen)}
              className="bg-blue-600 hover:bg-blue-700 text-white font-bold p-2 rounded transition-all duration-300 h-[2.5rem]"
            >
              {isSidebarOpen ? "Close Menu" : <span className="text-lg">☰</span>}
            </button>
            
            <button
              onClick={goToMintDashboard}
              className="bg-blue-600 hover:bg-blue-700 text-white font-bold p-2 rounded transition-all duration-300"
            >
              Create iQube
            </button>  
          </div>

          <h1 id="Aigentz" className="text-2xl font-bold text-center flex-grow whitespace-normal break-words">
            Aigent Z: Dynamic Contextual Intelligence
          </h1>
<<<<<<< HEAD
          <div id="wallet-connection" className="absolute flex inset-y-2 right-4 items-center space-x-2">
            <ConnectWallet client={thirdWebClient} 
            className="group inline-flex items-center justify-center space-x-2 px-6 py-3 bg-blue-600 hover:bg-blue-700 text-white text-base font-semibold rounded-xl shadow-lg hover:shadow-xl transition-all duration-300"
            // showThirdwebBranding={false}
            showAllWallets={true}
            modalSize="wide"
            />
=======

          <div id="wallet-connection" className="absolute flex inset-y-2 right-4 items-center space-x-2">
            {!address && isMobile ? ( 
              <ConnectWallet client={thirdWebClient} 
              className="group inline-flex items-center justify-center space-x-2 px-6 py-3 bg-blue-600 hover:bg-blue-700 text-white text-base font-semibold rounded-xl shadow-lg hover:shadow-xl transition-all duration-300"
              // showThirdwebBranding={false}
              showAllWallets={true}
              modalSize="wide"
             />
            ) 
            // : address && isMobile ?(
            //   <span className="text-sm font-medium text-green-300">
            //     Connected: {address.slice(0, 6)}...{address.slice(-4)}
            //     </span>
            // )
            :(
              <ConnectWallet client={thirdWebClient} 
                className="group inline-flex items-center justify-center space-x-2 px-6 py-3 bg-blue-600 hover:bg-blue-700 text-white text-base font-semibold rounded-xl shadow-lg hover:shadow-xl transition-all duration-300"
                // showThirdwebBranding={false}
                showAllWallets={true}
                modalSize="wide"
                />
            )}
>>>>>>> 505906d4
            <NotificationCenter />
          </div>
        </header>

        <main className="grid grid-cols-12 gap-4 p-4">
          <div
            className={`transition-all duration-300 relative bg-gray-800 h-full min-h-screen p-4 rounded-lg ${
              isSidebarOpen ? "col-span-4 space-y-4" : "hidden"
            }`}
          >
            {/* Sidebar Content */}
            {isSidebarOpen && (
              <div className="pt-4">
                <div className="bg-gray-700 border border-gray-600">
                  <AgentEvolutionPanel
                    context={context}
                    onContextChange={handleContextChange}
                    agentId={agentId || undefined}
                    orchestrationAgent={orchestrationAgent}
                    isAgentReady={isAgentReady}
                  />
                </div>
                
                <IQubeOperations
                  onViewMetaQube={(iQubeId: string) => console.log(`View MetaQube: ${iQubeId}`)}
                  onDecryptBlakQube={(iQubeId: string) => console.log(`Decrypt BlakQube: ${iQubeId}`)}
                  onShareiQube={(iQubeId: string) => console.log(`Share iQube: ${iQubeId}`)}
                  onMintiQube={(iQubeId: string) => console.log(`Mint iQube: ${iQubeId}`)}
                  context={context}
                  onContextChange={handleContextChange}
                  agentId={agentId || undefined}
                  orchestrationAgent={orchestrationAgent}
                  isAgentReady={isAgentReady}
                />
              </div>
            )}
          </div>
          
          <div className={`transition-all duration-300 h-full min-h-screen ${isSidebarOpen ? "col-span-8" : "col-span-12"}`}>
            <ContextTransformationPanel 
              context={context} 
              orchestrationAgent={orchestrationAgent}
              isAgentReady={isAgentReady}
            />
          </div>
        </main>
      </div>
  );
};

function isMobileDevice() {
  return typeof window !== "undefined" && /Mobi|Android/i.test(navigator.userAgent);
}

export default DashboardLayout;<|MERGE_RESOLUTION|>--- conflicted
+++ resolved
@@ -58,15 +58,6 @@
           <h1 id="Aigentz" className="text-2xl font-bold text-center flex-grow whitespace-normal break-words">
             Aigent Z: Dynamic Contextual Intelligence
           </h1>
-<<<<<<< HEAD
-          <div id="wallet-connection" className="absolute flex inset-y-2 right-4 items-center space-x-2">
-            <ConnectWallet client={thirdWebClient} 
-            className="group inline-flex items-center justify-center space-x-2 px-6 py-3 bg-blue-600 hover:bg-blue-700 text-white text-base font-semibold rounded-xl shadow-lg hover:shadow-xl transition-all duration-300"
-            // showThirdwebBranding={false}
-            showAllWallets={true}
-            modalSize="wide"
-            />
-=======
 
           <div id="wallet-connection" className="absolute flex inset-y-2 right-4 items-center space-x-2">
             {!address && isMobile ? ( 
@@ -90,7 +81,6 @@
                 modalSize="wide"
                 />
             )}
->>>>>>> 505906d4
             <NotificationCenter />
           </div>
         </header>
